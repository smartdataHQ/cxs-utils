--- conflicted
+++ resolved
@@ -1,11 +1,7 @@
 {
   "$schema": "https://json-schema.org/draft/2020-12/schema",
   "$id": "https://contextsuite.com/schemas/contextual_awareness_schema.json",
-<<<<<<< HEAD
-  "title": "Contextual Awareness",
-=======
   "title": "ContextualAwareness",
->>>>>>> 48d6b79b
   "description": "Schema for contextual awareness information related to an entity in a semantic event.",
   "type": "object",
   "properties": {
