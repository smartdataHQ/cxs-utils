{
  "$schema": "https://json-schema.org/draft/2020-12/schema",
  "$id": "https://contextsuite.com/schemas/uom.json",
<<<<<<< HEAD
  "title": "Unit of Measure (UOM)",
=======
  "title": "UnitOfMeasure",
>>>>>>> 48d6b79b
  "description": "Schema for a Unit of Measure (UOM) entity.",
  "type": "object",
  "properties": {
    "code": {
      "description": "CEFACT code for the unit of measure (e.g., 'kg', 'm', 's').",
      "type": "string"
    },
    "label": {
      "description": "Human-readable label for the UOM (e.g., 'Kilogram', 'Meter').",
      "type": "string"
    },
    "symbol": {
      "description": "Symbol for the UOM (e.g., 'kg', 'm').",
      "type": "string"
    },
    "slug": {
      "description": "URL-friendly version of the code (e.g., 'kilogram', 'meter').",
      "type": "string"
    },
    "description": {
      "description": "A description of the unit of measure (e.g., 'A kilogram is a unit of mass in the metric system.').",
      "type": ["null", "string"]
    },
    "conversion": {
      "description": "A conversion factor to a base unit (e.g., '1 kg = 1000 g', '1 m = 100 cm').",
      "type": ["null", "string"]
    },
    "core_unit": {
      "description": "The core unit of measure that this unit is based on (e.g., 'kg' for mass, 'm' for length).",
      "type": ["null", "string"]
    },
    "level": {
      "description": "Level in a hierarchy (e.g., 'base', 'derived').",
      "type": ["null", "string"]
    },
    "sectors": {
      "description": "The sectors that this unit of measure is applicable to (e.g., 'agriculture', 'energy', 'transportation').",
      "type": ["null", "array"],
      "items": { "type": "string" }
    },
    "quantities": {
      "description": "The quantities that this unit of measure can measure (e.g., 'mass', 'length', 'time').",
      "type": ["null", "array"],
      "items": { "type": "string" }
    },
    "schema_name": {
      "description": "Schema or standard this UOM adheres to (e.g., 'SI', 'Imperial'). Renamed from 'schema' to avoid conflict.",
      "type": ["null", "string"]
    },
    "properties": {
      "description": "Additional properties for the unit of measure (e.g., 'precision', 'accuracy').",
      "type": ["null", "object"],
      "additionalProperties": { "type": "string" }
    }
  },
  "required": [
    "code",
    "label",
    "symbol",
    "slug"
  ]
}<|MERGE_RESOLUTION|>--- conflicted
+++ resolved
@@ -1,11 +1,7 @@
 {
   "$schema": "https://json-schema.org/draft/2020-12/schema",
   "$id": "https://contextsuite.com/schemas/uom.json",
-<<<<<<< HEAD
-  "title": "Unit of Measure (UOM)",
-=======
   "title": "UnitOfMeasure",
->>>>>>> 48d6b79b
   "description": "Schema for a Unit of Measure (UOM) entity.",
   "type": "object",
   "properties": {
