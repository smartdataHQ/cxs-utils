---
title: Understanding Entities
---

# Understanding Entities in the Semantic Schema

## Introduction

In the context of the Semantic Event Schema, an **Entity** is a distinct, identifiable actor or object that is involved in or affected by a semantic event. Examples include customers, products, orders, or any other item that plays a role in a business activity. Entities provide crucial context to events by specifying *who* or *what* was part of the occurrence.

The primary purpose of defining Entities is to contextualize Semantic Events and enable robust, entity-centric analysis. By understanding the entities involved, you can gain deeper insights into event data, track entity behavior over time, and build a more comprehensive view of your business operations.

## Key Characteristics of Entities

Entities are typically defined by several key characteristics:

- **Unique Identifier**: This is essential for distinguishing one entity from another. It could be a specific field like an entity ID (e.g., `gid`), user ID, or a composite key, depending on the entity type and system design. The concept of a unique ID is more important than the specific field name.
- **Entity Type**: This is a classification that defines the nature of the entity (e.g., "user", "product", "session", "order"). It helps in categorizing and filtering entities.
- **Properties/Attributes**: These are key-value pairs that describe the characteristics of the entity. For example, a "product" entity might have properties like `name`, `category`, `brand`, and `price`.
- **(Optional) Relationships**: Entities can also have relationships with other entities. For instance, an "order" entity might be related to a "user" entity and multiple "product" entities. While not always explicitly part of the core entity definition within an event, these relationships are often modeled in the broader data ecosystem.

{% .callout type="note" %}
While specific field names for identifiers and types might vary based on implementation, the conceptual roles of these characteristics remain consistent.
{% / .callout %}

## Entity Schema Fields

<<<<<<< HEAD
This section details the standard fields available in the entity schema, as defined in the ClickHouse SQL schema.

### Core Identification Fields

| Name      | Required | Data Type | Description                                                                              |
|-----------|----------|-----------|------------------------------------------------------------------------------------------|
| `gid`     |          | `UUID`    | The Graph UUID of the entity. This serves as the primary, unique identifier for the entity. |
| `gid_url` |          | `String`  | The URL representation of the entity's `gid`.                                              |

### Descriptive & Categorization Fields

| Name         | Required | Data Type        | Description                                                                                                                                                                                                                            |
|--------------|----------|------------------|----------------------------------------------------------------------------------------------------------------------------------------------------------------------------------------------------------------------------------------|
| `label`      |          | `String`         | The primary human-readable label for the entity (e.g., "Eiffel Tower", "John Doe Concert").                                                                                                                                              |
| `labels`     |          | `Array(String)`  | Additional labels for the entity, often with language prefixes to support multilingual representations (e.g., `["en:Eiffel Tower", "fr:Tour Eiffel"]`).                                                                                 |
| `type`       |          | `String`         | The primary type of the entity (e.g., "Event", "Place", "Person", "Organization").<br/>{% .callout type="note" %}The `type` field should always be in English, singular form, and capitalized (e.g., "Event", not "events").{% / .callout %} |
| `variant`    |          | `String`         | A more specific variant or sub-type of the entity (e.g., for `type: "Event"`, `variant` could be "Concert", "Exhibition", "Match").<br/>{% .callout type="note" %}The `variant` field should always be in English, singular form, and capitalized.{% / .callout %} |
| `icon`       |          | `String`         | An icon identifier associated with the entity, often used for UI purposes (e.g., "concert", "exhibition", "match").<br/>{% .callout type="note" %}The `icon` field should always be in English, singular form, and capitalized.{% / .callout %} |
| `colour`     |          | `String`         | A colour associated with the entity, often used for UI categorization or visual cues (e.g., "Red", "Blue", "Green").<br/>{% .callout type="note" %}The `colour` field should always be in English, singular form, and capitalized.{% / .callout %} |
| `dimensions` |          | `Map(String, String)` | Generic additional dimensions for the entity, allowing for flexible key-value pair characterization (e.g., `{"product_line": "premium", "target_audience": "young_adults"}`).                                                    |
| `tags`       |          | `Array(String)`  | Additional tags for the entity, used for categorization, filtering, or grouping (e.g., `["outdoor", "summer_event", "family_friendly"]`).                                                                                             |
| `flags`      |          | `Map(String, Boolean)` | Additional boolean flags for the entity, representing specific characteristics or states (e.g., `{"isFeatured": true, "hasAccessibility": false}`).                                                                                |
| `metrics`    |          | `Map(String, Float64)` | Additional numerical metrics associated with the entity (e.g., `{"satisfaction_score": 4.5, "completion_rate": 0.85}`).                                                                                                          |
| `properties` |          | `Map(String, String)` | Additional descriptive key-value properties for the entity. Similar to `dimensions`, but can be used for more varied or less structured data.                                                                                    |
| `names`      |          | `Map(String, String)` | Additional names or translations for the entity, often used to map internal names to display names or provide alternative identifiers (e.g., `{"internal_sku": "PROD123XYZ", "french_name": "Tour Eiffel"}`).                       |

### Content Fields (Nested Structure)

| Name      | Required | Data Type | Description                                                                 |
|-----------|----------|-----------|-----------------------------------------------------------------------------|
| `content` |          | `Nested`  | Describes textual content related to the entity. See sub-fields below:        |

**`content` Sub-Fields:**

| Name               | Required | Data Type | Description                                                                                                                               |
|--------------------|----------|-----------|-------------------------------------------------------------------------------------------------------------------------------------------|
| `label`            |          | `String`  | The label identifying this piece of content (e.g., "Prologue", "Synopsis", "Description", "Summary", "Terms and Conditions", "ArtistBiography"). |
| `type`             |          | `String`  | Enumerated type classification for the content. Examples from schema: `Description` (1), `Summary` (2), `Conditions` (3), `History` (4), or `Other` (0). |
| `sub_type`         |          | `String`  | Enumerated sub-type for the content. Examples from schema: `short` (1), `long` (2), or `other` (0).                                       |
| `value`            |          | `String`  | The actual textual content itself.                                                                                                          |
| `meta_description` |          | `String`  | A description of this content's purpose, context, or questions it might answer.                                                           |
| `language`         |          | `String`  | The primary language of the `value`.<br/>{% .callout type="note" %}The `language` field should be a 2-letter ISO language code (e.g., "en", "fr", "es").{% / .callout %} |

### Media Fields (Nested Structure)

| Name    | Required | Data Type | Description                                                                              |
|---------|----------|-----------|------------------------------------------------------------------------------------------|
| `media` |          | `Nested`  | Associates various media files (images, videos, audio) with the entity. See sub-fields below: |

**`media` Sub-Fields:**

| Name           | Required | Data Type | Description                                                                                                                                                         |
|----------------|----------|-----------|---------------------------------------------------------------------------------------------------------------------------------------------------------------------|
| `media_type`   |          | `String`  | The general type of media (e.g., "Image", "Video", "Audio").                                                                                                        |
| `type`         |          | `String`  | A more specific type for the media, indicating its purpose (e.g., "Poster", "Thumbnail", "Banner", "Trailer").                                                      |
| `sub_type`     |          | `String`  | An even more specific sub-type, often related to hierarchical content or usage context (e.g., "ProgramImage", "SeasonPoster", "EpisodeThumbnail").                   |
| `url`          |          | `String`  | The fully qualified URL where the media file can be accessed.                                                                                                       |
| `language`     |          | `String`  | The primary language of the media content (e.g., for subtitles in a video, or language-specific imagery).<br/>{% .callout type="note" %}The `language` field, when applicable, should be a 2-letter ISO language code.{% / .callout %} |
| `aspect_ratio` |          | `String`  | The aspect ratio of the media (e.g., "16:9", "4:3", "1:1").                                                                                                         |

### Embedding Fields (Nested Structure)

| Name         | Required | Data Type | Description                                                                                                                        |
|--------------|----------|-----------|------------------------------------------------------------------------------------------------------------------------------------|
| `embeddings` |          | `Nested`  | Stores vector embeddings of the entity's content, crucial for similarity searches and machine learning applications. See sub-fields below: |

**`embeddings` Sub-Fields:**

| Name             | Required | Data Type        | Description                                                                                                                                                              |
|------------------|----------|------------------|--------------------------------------------------------------------------------------------------------------------------------------------------------------------------|
| `label`          |          | `String`         | A label for the embedding, typically matching a `content.label` from which the embedding was derived (e.g., "SynopsisEmbedding", "DescriptionVector").                   |
| `content_starts` |          | `String`         | Optional text prefix used during the embedding generation process (e.g., "Title: ", "Description: "). This helps in providing context to the embedding model.          |
| `content_ends`   |          | `String`         | Optional text suffix used during embedding generation (e.g., " ", ".", " - ").                                                                                           |
| `opening_phrase` |          | `String`         | An optional opening phrase used to frame the content for the embedding model (e.g., "This text describes: ").                                                            |
| `closing_phrase` |          | `String`         | An optional closing phrase used to frame the content for the embedding model (e.g., " End of content.").                                                                 |
| `vectors`        |          | `Array(Float64)` | The actual embedding vectors, represented as an array of floating-point numbers (e.g., typically 1024 or 1536 dimensions depending on the model).                       |
| `model`          |          | `String`         | The name or identifier of the machine learning model used to generate these embeddings (e.g., "text-embedding-3-small", "openai-clip-base").                             |

### ID Fields (Nested Structure)

| Name  | Required | Data Type | Description                                                                                                                       |
|-------|----------|-----------|-----------------------------------------------------------------------------------------------------------------------------------|
| `ids` |          | `Nested`  | Stores various external or alternative identifiers related to the entity or other entities involved in an event. See sub-fields below: |

**`ids` Sub-Fields:**

| Name         | Required | Data Type | Description                                                                                                                                                              |
|--------------|----------|-----------|--------------------------------------------------------------------------------------------------------------------------------------------------------------------------|
| `label`      |          | `String`  | A descriptive label for this identifier (e.g., "TicketingSystemID", "OrganizerRef", "ISAN").                                                                               |
| `role`       |          | `String`  | The role this identifier plays, especially in the context of an event or relationship (e.g., "PrimaryContact", "VenueProvider").                                         |
| `entity_type`|          | `String`  | The type of the entity that this ID refers to (e.g., "User", "Venue", "Promoter").                                                                                         |
| `entity_gid` |          | `UUID`    | If this ID refers to another entity tracked within the same system, its `gid` can be stored here.                                                                          |
| `id`         |          | `String`  | The actual identifier string (e.g., "XF-12345", "user_789", "venue_abc").                                                                                                  |
| `id_type`    |          | `String`  | The type or source system of the `id` (e.g., "CRM_ID", "LegacySystemID", "ISBN").                                                                                           |
| `capacity`   |          | `Float`   | Represents a capacity associated with this ID, if applicable (e.g., number of tickets allocated to a distributor, seating capacity of a referenced venue section).         |

### Classification Fields (Nested Structure)

| Name             | Required | Data Type | Description                                                                               |
|------------------|----------|-----------|-------------------------------------------------------------------------------------------|
| `classification` |          | `Nested`  | Applies formal or informal categorizations to the entity. See sub-fields below:             |

**`classification` Sub-Fields:**

| Name          | Required | Data Type | Description                                                                                                                                                              |
|---------------|----------|-----------|--------------------------------------------------------------------------------------------------------------------------------------------------------------------------|
| `type`        |          | `String`  | The classification scheme or category type (e.g., "Genre", "AudienceRating", "ContentWarning").                                                                          |
| `value`       |          | `String`  | The specific value within the classification scheme (e.g., "Sports->Football", "Concert->Pop", "AgeRating->18+").                                                       |
| `babelnet_id` |          | `String`  | The BabelNet concept ID for the classification term. This aids in semantic understanding, translation, and linking to external knowledge bases.                           |
| `weight`      |          | `Float`   | The relevance, confidence, or applicability score of this classification to the entity (e.g., a value between 0.0 and 1.0).                                                |

### Location Fields (Nested Structure)

| Name       | Required | Data Type | Description                                                                                                                              |
|------------|----------|-----------|------------------------------------------------------------------------------------------------------------------------------------------|
| `location` |          | `Nested`  | Details geographical information pertinent to the entity, such as its own location or the location of an event. See sub-fields below: |

**`location` Sub-Fields:**

| Name           | Required | Data Type   | Description                                                                                                                                                                |
|----------------|----------|-------------|----------------------------------------------------------------------------------------------------------------------------------------------------------------------------|
| `type`         |          | `String`    | The type of location (e.g., "PrimaryAddress", "Venue", "RegisteredOffice", "AreaOfOperation").                                                                             |
| `label`        |          | `String`    | A human-readable label for this location entry (e.g., "Event Venue", "Artist's Studio").                                                                                   |
| `country`      |          | `String`    | The country of the location.<br/>{% .callout type="note" %}Should be in English, singular form, and capitalized (e.g., "France", "United States").{% / .callout %}            |
| `country_code` |          | `String`    | The 3-letter ISO country code.<br/>{% .callout type="note" %}Should be in uppercase (e.g., "FRA", "USA").{% / .callout %}                                                    |
| `code`         |          | `String`    | A specific administrative or location code (e.g., a state code, district code, or custom internal code).<br/>{% .callout type="note" %}Typically in uppercase.{% / .callout %} |
| `region`       |          | `String`    | The region or state.<br/>{% .callout type="note" %}Should be in English, singular form, and capitalized.{% / .callout %}                                                       |
| `division`     |          | `String`    | A sub-division like a county, province, or department.<br/>{% .callout type="note" %}Should be in English, singular form, and capitalized.{% / .callout %}                   |
| `municipality` |          | `String`    | The city, town, or municipality.<br/>{% .callout type="note" %}Should be in English, singular form, and capitalized.{% / .callout %}                                           |
| `locality`     |          | `String`    | A more specific locality, district, or neighborhood.<br/>{% .callout type="note" %}Should be in English, singular form, and capitalized.{% / .callout %}                      |
| `postal_code`  |          | `String`    | The postal or ZIP code.<br/>{% .callout type="note" %}Typically in uppercase.{% / .callout %}                                                                                |
| `postal_name`  |          | `String`    | The name of the postal code area or district.<br/>{% .callout type="note" %}Should be in English, singular form, and capitalized.{% / .callout %}                             |
| `street`       |          | `String`    | The street name.<br/>{% .callout type="note" %}Should be in English, singular form, and capitalized.{% / .callout %}                                                          |
| `street_nr`    |          | `String`    | The street number.<br/>{% .callout type="note" %}Typically in uppercase.{% / .callout %}                                                                                     |
| `address`      |          | `String`    | The full, formatted address string.<br/>{% .callout type="note" %}Should be in English, singular form, and capitalized if it represents a formal address line.{% / .callout %} |
| `longitude`    |          | `Float64`   | The geographical longitude in decimal degrees.                                                                                                                             |
| `latitude`     |          | `Float64`   | The geographical latitude in decimal degrees.                                                                                                                              |
| `geohash`      |          | `String`    | The geohash representation of the location's coordinates.<br/>{% .callout type="note" %}Should be in lowercase.{% / .callout %}                                               |
| `duration_from`|          | `DateTime64`| The start date and time for which this location information is valid or relevant.                                                                                          |
| `duration_until`|          | `DateTime64`| The end date and time for which this location information is valid or relevant.                                                                                            |
=======
This section details the standard fields available in the entity schema.

### Core Identification Fields

- **`gid`** (`UUID`): The Graph UUID of the entity. This serves as the primary, unique identifier for the entity across systems.
- **`gid_url`** (`String`): The URL representation of the entity's `gid`.

### Descriptive & Categorization Fields

- **`label`** (`String`): The primary human-readable label for the entity (e.g., "Eiffel Tower", "John Doe Concert").
- **`labels`** (`Array(LowCardinality(String))`): Additional labels for the entity, often with language prefixes to support multilingual representations (e.g., `["en:Eiffel Tower", "fr:Tour Eiffel"]`).
- **`type`** (`LowCardinality(String)`): The primary type of the entity (e.g., "Event", "Place", "Person", "Organization").
    {% .callout type="note" %}
    The `type` field should always be in English, singular form, and capitalized (e.g., "Event", not "events").
    {% / .callout %}
- **`variant`** (`LowCardinality(String)`): A more specific variant or sub-type of the entity (e.g., for `type: "Event"`, `variant` could be "Concert", "Exhibition", "Match").
    {% .callout type="note" %}
    The `variant` field should always be in English, singular form, and capitalized.
    {% / .callout %}
- **`icon`** (`LowCardinality(String)`): An icon identifier associated with the entity, often used for UI purposes (e.g., "concert", "exhibition", "match").
    {% .callout type="note" %}
    The `icon` field should always be in English, singular form, and typically lowercase, though capitalization rules might vary by implementation. The SQL schema comment specifies capitalized, but common usage is often lowercase for icon names. For consistency with `type` and `variant` as per SQL schema, it's listed as capitalized here.
    {% / .callout %}
- **`colour`** (`LowCardinality(String)`): A colour associated with the entity, often used for UI categorization or visual cues (e.g., "Red", "Blue", "Green").
    {% .callout type="note" %}
    The `colour` field should always be in English, singular form, and capitalized.
    {% / .callout %}
- **`dimensions`** (`Map(LowCardinality(String), LowCardinality(String))`): Generic additional dimensions for the entity, allowing for flexible key-value pair characterization (e.g., `{"product_line": "premium", "target_audience": "young_adults"}`).
- **`tags`** (`Array(LowCardinality(String))`): Additional tags for the entity, used for categorization, filtering, or grouping (e.g., `["outdoor", "summer_event", "family_friendly"]`).
- **`flags`** (`Map(LowCardinality(String), BOOLEAN)`): Additional boolean flags for the entity, representing specific characteristics or states (e.g., `{"isFeatured": true, "hasAccessibility": false}`).
- **`metrics`** (`Map(LowCardinality(String), Float64)`): Additional numerical metrics associated with the entity (e.g., `{"satisfaction_score": 4.5, "completion_rate": 0.85}`).
- **`properties`** (`Map(LowCardinality(String), LowCardinality(String))`): Additional descriptive key-value properties for the entity. Similar to `dimensions`, but can be used for more varied or less structured data.
- **`names`** (`Map(LowCardinality(String), LowCardinality(String))`): Additional names or translations for the entity, often used to map internal names to display names or provide alternative identifiers (e.g., `{"internal_sku": "PROD123XYZ", "french_name": "Tour Eiffel"}`).

### Content Fields (Nested Structure)

The `content` field is a nested structure that allows for storing various textual descriptions and information related to the entity. Each element in the `content` array is an object with the following sub-fields:

- **`label`** (`LowCardinality(String)`): The label identifying this piece of content (e.g., "Prologue", "Synopsis", "Description", "Summary", "Terms and Conditions", "ArtistBiography").
- **`type`** (`LowCardinality(String)`): Enumerated type classification for the content. Examples from schema: `Description` (1), `Summary` (2), `Conditions` (3), `History` (4), or `Other` (0).
- **`sub_type`** (`LowCardinality(String)`): Enumerated sub-type for the content. Examples from schema: `short` (1), `long` (2), or `other` (0).
- **`value`** (`String`): The actual textual content itself.
- **`meta_description`** (`String`): A description of this content's purpose, context, or questions it might answer.
- **`language`** (`LowCardinality(String)`): The primary language of the `value`.
    {% .callout type="note" %}
    The `language` field should be a 2-letter ISO language code (e.g., "en", "fr", "es").
    {% / .callout %}

### Media Fields (Nested Structure)

The `media` field is a nested structure for associating various media files (images, videos, audio) with the entity. Each element in the `media` array is an object with the following sub-fields:

- **`media_type`** (`LowCardinality(String)`): The general type of media (e.g., "Image", "Video", "Audio").
- **`type`** (`LowCardinality(String)`): A more specific type for the media, indicating its purpose (e.g., "Poster", "Thumbnail", "Banner", "Trailer").
- **`sub_type`** (`LowCardinality(String)`): An even more specific sub-type, often related to hierarchical content or usage context (e.g., "ProgramImage", "SeasonPoster", "EpisodeThumbnail").
- **`url`** (`String`): The fully qualified URL where the media file can be accessed.
- **`language`** (`LowCardinality(String)`): The primary language of the media content (e.g., for subtitles in a video, or language-specific imagery).
    {% .callout type="note" %}
    The `language` field, when applicable, should be a 2-letter ISO language code.
    {% / .callout %}
- **`aspect_ratio`** (`LowCardinality(String)`): The aspect ratio of the media (e.g., "16:9", "4:3", "1:1").

### Embedding Fields (Nested Structure)

The `embeddings` field is a nested structure used to store vector embeddings of the entity's content. These are crucial for similarity searches, recommendations, and other machine learning applications. Each element in the `embeddings` array is an object with these sub-fields:

- **`label`** (`LowCardinality(String)`): A label for the embedding, typically matching a `content.label` from which the embedding was derived (e.g., "SynopsisEmbedding", "DescriptionVector").
- **`content_starts`** (`LowCardinality(String)`): Optional text prefix used during the embedding generation process (e.g., "Title: ", "Description: "). This helps in providing context to the embedding model.
- **`content_ends`** (`LowCardinality(String)`): Optional text suffix used during embedding generation (e.g., " ", ".", " - ").
- **`opening_phrase`** (`LowCardinality(String)`): An optional opening phrase used to frame the content for the embedding model (e.g., "This text describes: ").
- **`closing_phrase`** (`LowCardinality(String)`): An optional closing phrase used to frame the content for the embedding model (e.g., " End of content.").
- **`vectors`** (`Array(Float64)`): The actual embedding vectors, represented as an array of floating-point numbers (e.g., typically 1024 or 1536 dimensions depending on the model).
- **`model`** (`LowCardinality(String)`): The name or identifier of the machine learning model used to generate these embeddings (e.g., "text-embedding-3-small", "openai-clip-base").

### ID Fields (Nested Structure)

The `ids` field is a nested structure that stores various external or alternative identifiers related to the entity itself or other entities involved in an event or relationship. Each element in the `ids` array is an object with the following sub-fields:

- **`label`** (`Nullable(String)`): A descriptive label for this identifier (e.g., "TicketingSystemID", "OrganizerRef", "ISAN").
- **`role`** (`LowCardinality(String)`): The role this identifier plays, especially in the context of an event or relationship (e.g., "PrimaryContact", "VenueProvider").
- **`entity_type`** (`LowCardinality(String)`): The type of the entity that this ID refers to (e.g., "User", "Venue", "Promoter").
- **`entity_gid`** (`Nullable(UUID)`): If this ID refers to another entity tracked within the same system, its `gid` can be stored here.
- **`id`** (`Nullable(String)`): The actual identifier string (e.g., "XF-12345", "user_789", "venue_abc").
- **`id_type`** (`LowCardinality(String)`): The type or source system of the `id` (e.g., "CRM_ID", "LegacySystemID", "ISBN").
- **`capacity`** (`Nullable(Float)`): Represents a capacity associated with this ID, if applicable (e.g., number of tickets allocated to a distributor, seating capacity of a referenced venue section).

### Classification Fields (Nested Structure)

The `classification` field is a nested structure for applying formal or informal categorizations to the entity. Each element in the `classification` array is an object with these sub-fields:

- **`type`** (`LowCardinality(String)`): The classification scheme or category type (e.g., "Genre", "AudienceRating", "ContentWarning").
- **`value`** (`LowCardinality(String)`): The specific value within the classification scheme (e.g., "Sports->Football", "Concert->Pop", "AgeRating->18+").
- **`babelnet_id`** (`LowCardinality(String)`): The BabelNet concept ID for the classification term. This aids in semantic understanding, translation, and linking to external knowledge bases.
- **`weight`** (`Float`): The relevance, confidence, or applicability score of this classification to the entity (e.g., a value between 0.0 and 1.0).

### Location Fields (Nested Structure)

The `location` field is a nested structure detailing geographical information pertinent to the entity. This can represent the entity's own location, the location of an event, or other relevant geographical data. Each element in the `location` array is an object with the following sub-fields:

- **`type`** (`LowCardinality(String)`): The type of location (e.g., "PrimaryAddress", "Venue", "RegisteredOffice", "AreaOfOperation").
- **`label`** (`LowCardinality(String)`): A human-readable label for this location entry (e.g., "Event Venue", "Artist's Studio").
- **`country`** (`LowCardinality(String)`): The country of the location.
    {% .callout type="note" %}
    Should be in English, singular form, and capitalized (e.g., "France", "United States").
    {% / .callout %}
- **`country_code`** (`LowCardinality(String)`): The 3-letter ISO country code.
    {% .callout type="note" %}
    Should be in uppercase (e.g., "FRA", "USA").
    {% / .callout %}
- **`code`** (`LowCardinality(String)`): A specific administrative or location code (e.g., a state code, district code, or custom internal code).
    {% .callout type="note" %}
    Typically in uppercase.
    {% / .callout %}
- **`region`** (`LowCardinality(String)`): The region or state.
    {% .callout type="note" %}
    Should be in English, singular form, and capitalized.
    {% / .callout %}
- **`division`** (`LowCardinality(String)`): A sub-division like a county, province, or department.
    {% .callout type="note" %}
    Should be in English, singular form, and capitalized.
    {% / .callout %}
- **`municipality`** (`LowCardinality(String)`): The city, town, or municipality.
    {% .callout type="note" %}
    Should be in English, singular form, and capitalized.
    {% / .callout %}
- **`locality`** (`LowCardinality(String)`): A more specific locality, district, or neighborhood.
    {% .callout type="note" %}
    Should be in English, singular form, and capitalized.
    {% / .callout %}
- **`postal_code`** (`LowCardinality(String)`): The postal or ZIP code.
    {% .callout type="note" %}
    Typically in uppercase.
    {% / .callout %}
- **`postal_name`** (`LowCardinality(String)`): The name of the postal code area or district.
    {% .callout type="note" %}
    Should be in English, singular form, and capitalized.
    {% / .callout %}
- **`street`** (`LowCardinality(String)`): The street name.
    {% .callout type="note" %}
    Should be in English, singular form, and capitalized.
    {% / .callout %}
- **`street_nr`** (`Nullable(String)`): The street number.
    {% .callout type="note" %}
    Typically in uppercase.
    {% / .callout %}
- **`address`** (`Nullable(String)`): The full, formatted address string.
    {% .callout type="note" %}
    Should be in English, singular form, and capitalized if it represents a formal address line.
    {% / .callout %}
- **`longitude`** (`Nullable(Float64)`): The geographical longitude in decimal degrees.
- **`latitude`** (`Nullable(Float64)`): The geographical latitude in decimal degrees.
- **`geohash`** (`Nullable(String)`): The geohash representation of the location's coordinates.
    {% .callout type="note" %}
    Should be in lowercase.
    {% / .callout %}
- **`duration_from`** (`Nullable(DateTime64)`): The start date and time for which this location information is valid or relevant.
- **`duration_until`** (`Nullable(DateTime64)`): The end date and time for which this location information is valid or relevant.
>>>>>>> 382f984f

### Internal/System Fields

These fields are primarily used internally by the data storage system (e.g., ClickHouse) for data management, versioning, and integrity.

<<<<<<< HEAD
| Name        | Required | Data Type | Description                                                                                                                                                                                                                            |
|-------------|----------|-----------|----------------------------------------------------------------------------------------------------------------------------------------------------------------------------------------------------------------------------------------|
| `partition` |          | `String`  | The storage partition for the entity.<br/>{% .callout type="info" %}This is an internal field and is not typically submitted by users. It's used to partition data for performance and scalability.{% / .callout %}                  |
| `sign`      |          | `Int8`    | An internal field used by ClickHouse's `ReplacingMergeTree` engine. Default is `1`.<br/>{% .callout type="info" %}This field helps manage updates and ensure data consistency by marking the latest version of an entity.{% / .callout %} |
=======
- **`partition`** (`LowCardinality(String)`): The storage partition for the entity.
    {% .callout type="info" %}
    This is an internal field and is not typically submitted by users. It's used to partition data for performance and scalability.
    {% / .callout %}
- **`sign`** (`Int8` default 1): An internal field used by ClickHouse's `ReplacingMergeTree` engine.
    {% .callout type="info" %}
    This field helps manage updates and ensure data consistency by marking the latest version of an entity. It is not typically set or modified by users.
    {% / .callout %}
>>>>>>> 382f984f

## Generic Entity Structure Example

Here is a conceptual example of what a "MusicFestival" entity might look like, represented in JSON, showcasing various fields:

```json
{
  "gid": "evt_2a7d9f8b-c1e3-4b5f-8a6d-0e2f1c9a7b4d",
  "gid_url": "nova://entities/evt_2a7d9f8b-c1e3-4b5f-8a6d-0e2f1c9a7b4d",
  "label": "Nova Summer Fest 2024",
  "labels": ["en:Nova Summer Fest 2024", "fr:Festival d'été Nova 2024"],
  "type": "Event",
  "variant": "MusicFestival",
  "icon": "MusicFestival",
  "colour": "Blue",
  "dimensions": {
    "expected_attendance": "50000",
    "duration_days": "3",
    "event_genre": "MultiGenre"
  },
  "tags": ["music", "festival", "summer", "outdoor", "live_acts"],
  "flags": {
    "isFamilyFriendly": true,
    "isSoldOut": false,
    "allowsCamping": true
  },
  "metrics": {
    "artist_count": 150,
    "stage_count": 5
  },
  "names": {
    "short_name": "NSF24",
    "promotional_name": "The Ultimate Nova Summer Festival Experience"
  },
  "content": [
    {
      "label": "MainDescription",
      "type": "Description",
      "sub_type": "long",
      "value": "Join us for the 10th anniversary of Nova Summer Fest! Three days of incredible music, art installations, and gourmet food under the summer sky.",
      "meta_description": "Official long description of the Nova Summer Fest 2024, highlighting key features and attractions.",
      "language": "en"
    },
    {
      "label": "LineupHighlights",
      "type": "Summary",
      "sub_type": "short",
      "value": "Featuring headliners: The Cosmic Keys, Digital Dreams, Acoustic Echoes, and many more across 5 stages.",
      "meta_description": "Short summary of headlining acts.",
      "language": "en"
<<<<<<< HEAD
    }
  ],
  "media": [
    {
      "media_type": "Image",
      "type": "Poster",
      "sub_type": "OfficialEventPoster",
      "url": "https://example.com/media/nsf2024_poster.jpg",
      "language": "en",
      "aspect_ratio": "2:3"
    },
    {
      "media_type": "Video",
      "type": "Trailer",
      "sub_type": "OfficialTrailer",
      "url": "https://youtube.com/watch?v=nsf2024_trailer",
      "language": "en",
      "aspect_ratio": "16:9"
    }
  ],
  "ids": [
    {
      "label": "TicketingPartnerID",
      "role": "TicketingProvider",
      "entity_type": "Organization",
      "id": "TICKETMASTER_EVT_NSF2024",
      "id_type": "PartnerEventID"
    },
    {
      "label": "MainOrganizerGID",
      "role": "Organizer",
      "entity_type": "Organization",
      "entity_gid": "org_f1c0a0d0-b0e0-40d0-80c0-00b0a0d0e0f0",
      "id_type": "NovaGID"
    }
  ],
=======
    }
  ],
  "media": [
    {
      "media_type": "Image",
      "type": "Poster",
      "sub_type": "OfficialEventPoster",
      "url": "https://example.com/media/nsf2024_poster.jpg",
      "language": "en",
      "aspect_ratio": "2:3"
    },
    {
      "media_type": "Video",
      "type": "Trailer",
      "sub_type": "OfficialTrailer",
      "url": "https://youtube.com/watch?v=nsf2024_trailer",
      "language": "en",
      "aspect_ratio": "16:9"
    }
  ],
  "ids": [
    {
      "label": "TicketingPartnerID",
      "role": "TicketingProvider",
      "entity_type": "Organization",
      "id": "TICKETMASTER_EVT_NSF2024",
      "id_type": "PartnerEventID"
    },
    {
      "label": "MainOrganizerGID",
      "role": "Organizer",
      "entity_type": "Organization",
      "entity_gid": "org_f1c0a0d0-b0e0-40d0-80c0-00b0a0d0e0f0",
      "id_type": "NovaGID"
    }
  ],
>>>>>>> 382f984f
  "classification": [
    {
      "type": "EventGenre",
      "value": "Music->Electronic",
      "babelnet_id": "bn:00030922n",
      "weight": 0.8
    },
    {
      "type": "EventGenre",
      "value": "Music->Rock",
      "babelnet_id": "bn:00069047n",
      "weight": 0.6
    }
  ],
  "location": [
    {
      "type": "PrimaryVenue",
      "label": "Sunshine Park Festival Grounds",
      "country": "United States",
      "country_code": "USA",
      "region": "California",
      "municipality": "Meadowville",
      "postal_code": "90210",
      "street": "123 Festival Lane",
      "address": "123 Festival Lane, Meadowville, CA 90210, USA",
      "longitude": -118.4000,
      "latitude": 34.0500,
      "geohash": "9q5cs",
      "duration_from": "2024-07-19T09:00:00Z",
      "duration_until": "2024-07-21T23:59:59Z"
    }
  ],
  "partition": "2024-07",
  "sign": 1
}
```

{% .callout type="info" %}
**Note:** This is a conceptual illustration. The `partition` and `sign` fields are typically system-managed. Specific field names (e.g., `entity_id` vs `gid`) and the overall structure may differ based on the chosen schema implementation or platform. The key is the ability to uniquely identify, type, and describe the entity with rich contextual information.
{% / .callout %}

## How Entities Relate to Semantic Events

Semantic Events typically link to one or more entities to provide full context. The event data itself will often contain identifiers (like `gid`) for the involved entities. For example:

- A **'Product Purchased'** event would link to a 'User' entity (who made the purchase) and one or more 'Product' entities (what was purchased).
- A **'Support Ticket Created'** event might link to a 'User' entity (who created the ticket) and potentially an 'Agent' entity (if assigned).

Sometimes, the role of an entity within an event is also specified, particularly if an event involves multiple entities of the same type (e.g., a 'Funds Transferred' event might involve a 'SenderUser' and a 'ReceiverUser', both being 'User' entity types but with different roles in the event). The `ids` nested structure within an entity can also be used to model relationships or roles with other entities.

## Benefits of Well-Defined Entities

Clearly defining and utilizing entities within your semantic event framework offers several advantages:

- **Deeper Event Understanding**: Entities provide the "who" and "what" for events, making them much richer and more interpretable.
- **Robust Entity-Centric Analytics**: Allows for tracking behavior, trends, and patterns related to specific users, products, organizations, etc., over time.
- **Building a Connected Data View**: Enables the creation of a graph or network of interconnected entities and events, reflecting complex business processes and relationships.
- **Personalization and Targeting**: Well-defined user and product entities are fundamental for delivering personalized experiences and targeted campaigns.
- **Improved Data Governance**: Clear entity definitions aid in managing data quality, consistency, compliance, and understanding data lineage.
- **Enhanced Machine Learning Capabilities**: Rich entity features and embeddings power more accurate recommendations, predictions, and insights.

By consistently identifying and describing entities with a comprehensive schema, organizations can unlock more profound insights from their event data and build more intelligent, data-driven systems.<|MERGE_RESOLUTION|>--- conflicted
+++ resolved
@@ -25,7 +25,6 @@
 
 ## Entity Schema Fields
 
-<<<<<<< HEAD
 This section details the standard fields available in the entity schema, as defined in the ClickHouse SQL schema.
 
 ### Core Identification Fields
@@ -166,185 +165,15 @@
 | `geohash`      |          | `String`    | The geohash representation of the location's coordinates.<br/>{% .callout type="note" %}Should be in lowercase.{% / .callout %}                                               |
 | `duration_from`|          | `DateTime64`| The start date and time for which this location information is valid or relevant.                                                                                          |
 | `duration_until`|          | `DateTime64`| The end date and time for which this location information is valid or relevant.                                                                                            |
-=======
-This section details the standard fields available in the entity schema.
-
-### Core Identification Fields
-
-- **`gid`** (`UUID`): The Graph UUID of the entity. This serves as the primary, unique identifier for the entity across systems.
-- **`gid_url`** (`String`): The URL representation of the entity's `gid`.
-
-### Descriptive & Categorization Fields
-
-- **`label`** (`String`): The primary human-readable label for the entity (e.g., "Eiffel Tower", "John Doe Concert").
-- **`labels`** (`Array(LowCardinality(String))`): Additional labels for the entity, often with language prefixes to support multilingual representations (e.g., `["en:Eiffel Tower", "fr:Tour Eiffel"]`).
-- **`type`** (`LowCardinality(String)`): The primary type of the entity (e.g., "Event", "Place", "Person", "Organization").
-    {% .callout type="note" %}
-    The `type` field should always be in English, singular form, and capitalized (e.g., "Event", not "events").
-    {% / .callout %}
-- **`variant`** (`LowCardinality(String)`): A more specific variant or sub-type of the entity (e.g., for `type: "Event"`, `variant` could be "Concert", "Exhibition", "Match").
-    {% .callout type="note" %}
-    The `variant` field should always be in English, singular form, and capitalized.
-    {% / .callout %}
-- **`icon`** (`LowCardinality(String)`): An icon identifier associated with the entity, often used for UI purposes (e.g., "concert", "exhibition", "match").
-    {% .callout type="note" %}
-    The `icon` field should always be in English, singular form, and typically lowercase, though capitalization rules might vary by implementation. The SQL schema comment specifies capitalized, but common usage is often lowercase for icon names. For consistency with `type` and `variant` as per SQL schema, it's listed as capitalized here.
-    {% / .callout %}
-- **`colour`** (`LowCardinality(String)`): A colour associated with the entity, often used for UI categorization or visual cues (e.g., "Red", "Blue", "Green").
-    {% .callout type="note" %}
-    The `colour` field should always be in English, singular form, and capitalized.
-    {% / .callout %}
-- **`dimensions`** (`Map(LowCardinality(String), LowCardinality(String))`): Generic additional dimensions for the entity, allowing for flexible key-value pair characterization (e.g., `{"product_line": "premium", "target_audience": "young_adults"}`).
-- **`tags`** (`Array(LowCardinality(String))`): Additional tags for the entity, used for categorization, filtering, or grouping (e.g., `["outdoor", "summer_event", "family_friendly"]`).
-- **`flags`** (`Map(LowCardinality(String), BOOLEAN)`): Additional boolean flags for the entity, representing specific characteristics or states (e.g., `{"isFeatured": true, "hasAccessibility": false}`).
-- **`metrics`** (`Map(LowCardinality(String), Float64)`): Additional numerical metrics associated with the entity (e.g., `{"satisfaction_score": 4.5, "completion_rate": 0.85}`).
-- **`properties`** (`Map(LowCardinality(String), LowCardinality(String))`): Additional descriptive key-value properties for the entity. Similar to `dimensions`, but can be used for more varied or less structured data.
-- **`names`** (`Map(LowCardinality(String), LowCardinality(String))`): Additional names or translations for the entity, often used to map internal names to display names or provide alternative identifiers (e.g., `{"internal_sku": "PROD123XYZ", "french_name": "Tour Eiffel"}`).
-
-### Content Fields (Nested Structure)
-
-The `content` field is a nested structure that allows for storing various textual descriptions and information related to the entity. Each element in the `content` array is an object with the following sub-fields:
-
-- **`label`** (`LowCardinality(String)`): The label identifying this piece of content (e.g., "Prologue", "Synopsis", "Description", "Summary", "Terms and Conditions", "ArtistBiography").
-- **`type`** (`LowCardinality(String)`): Enumerated type classification for the content. Examples from schema: `Description` (1), `Summary` (2), `Conditions` (3), `History` (4), or `Other` (0).
-- **`sub_type`** (`LowCardinality(String)`): Enumerated sub-type for the content. Examples from schema: `short` (1), `long` (2), or `other` (0).
-- **`value`** (`String`): The actual textual content itself.
-- **`meta_description`** (`String`): A description of this content's purpose, context, or questions it might answer.
-- **`language`** (`LowCardinality(String)`): The primary language of the `value`.
-    {% .callout type="note" %}
-    The `language` field should be a 2-letter ISO language code (e.g., "en", "fr", "es").
-    {% / .callout %}
-
-### Media Fields (Nested Structure)
-
-The `media` field is a nested structure for associating various media files (images, videos, audio) with the entity. Each element in the `media` array is an object with the following sub-fields:
-
-- **`media_type`** (`LowCardinality(String)`): The general type of media (e.g., "Image", "Video", "Audio").
-- **`type`** (`LowCardinality(String)`): A more specific type for the media, indicating its purpose (e.g., "Poster", "Thumbnail", "Banner", "Trailer").
-- **`sub_type`** (`LowCardinality(String)`): An even more specific sub-type, often related to hierarchical content or usage context (e.g., "ProgramImage", "SeasonPoster", "EpisodeThumbnail").
-- **`url`** (`String`): The fully qualified URL where the media file can be accessed.
-- **`language`** (`LowCardinality(String)`): The primary language of the media content (e.g., for subtitles in a video, or language-specific imagery).
-    {% .callout type="note" %}
-    The `language` field, when applicable, should be a 2-letter ISO language code.
-    {% / .callout %}
-- **`aspect_ratio`** (`LowCardinality(String)`): The aspect ratio of the media (e.g., "16:9", "4:3", "1:1").
-
-### Embedding Fields (Nested Structure)
-
-The `embeddings` field is a nested structure used to store vector embeddings of the entity's content. These are crucial for similarity searches, recommendations, and other machine learning applications. Each element in the `embeddings` array is an object with these sub-fields:
-
-- **`label`** (`LowCardinality(String)`): A label for the embedding, typically matching a `content.label` from which the embedding was derived (e.g., "SynopsisEmbedding", "DescriptionVector").
-- **`content_starts`** (`LowCardinality(String)`): Optional text prefix used during the embedding generation process (e.g., "Title: ", "Description: "). This helps in providing context to the embedding model.
-- **`content_ends`** (`LowCardinality(String)`): Optional text suffix used during embedding generation (e.g., " ", ".", " - ").
-- **`opening_phrase`** (`LowCardinality(String)`): An optional opening phrase used to frame the content for the embedding model (e.g., "This text describes: ").
-- **`closing_phrase`** (`LowCardinality(String)`): An optional closing phrase used to frame the content for the embedding model (e.g., " End of content.").
-- **`vectors`** (`Array(Float64)`): The actual embedding vectors, represented as an array of floating-point numbers (e.g., typically 1024 or 1536 dimensions depending on the model).
-- **`model`** (`LowCardinality(String)`): The name or identifier of the machine learning model used to generate these embeddings (e.g., "text-embedding-3-small", "openai-clip-base").
-
-### ID Fields (Nested Structure)
-
-The `ids` field is a nested structure that stores various external or alternative identifiers related to the entity itself or other entities involved in an event or relationship. Each element in the `ids` array is an object with the following sub-fields:
-
-- **`label`** (`Nullable(String)`): A descriptive label for this identifier (e.g., "TicketingSystemID", "OrganizerRef", "ISAN").
-- **`role`** (`LowCardinality(String)`): The role this identifier plays, especially in the context of an event or relationship (e.g., "PrimaryContact", "VenueProvider").
-- **`entity_type`** (`LowCardinality(String)`): The type of the entity that this ID refers to (e.g., "User", "Venue", "Promoter").
-- **`entity_gid`** (`Nullable(UUID)`): If this ID refers to another entity tracked within the same system, its `gid` can be stored here.
-- **`id`** (`Nullable(String)`): The actual identifier string (e.g., "XF-12345", "user_789", "venue_abc").
-- **`id_type`** (`LowCardinality(String)`): The type or source system of the `id` (e.g., "CRM_ID", "LegacySystemID", "ISBN").
-- **`capacity`** (`Nullable(Float)`): Represents a capacity associated with this ID, if applicable (e.g., number of tickets allocated to a distributor, seating capacity of a referenced venue section).
-
-### Classification Fields (Nested Structure)
-
-The `classification` field is a nested structure for applying formal or informal categorizations to the entity. Each element in the `classification` array is an object with these sub-fields:
-
-- **`type`** (`LowCardinality(String)`): The classification scheme or category type (e.g., "Genre", "AudienceRating", "ContentWarning").
-- **`value`** (`LowCardinality(String)`): The specific value within the classification scheme (e.g., "Sports->Football", "Concert->Pop", "AgeRating->18+").
-- **`babelnet_id`** (`LowCardinality(String)`): The BabelNet concept ID for the classification term. This aids in semantic understanding, translation, and linking to external knowledge bases.
-- **`weight`** (`Float`): The relevance, confidence, or applicability score of this classification to the entity (e.g., a value between 0.0 and 1.0).
-
-### Location Fields (Nested Structure)
-
-The `location` field is a nested structure detailing geographical information pertinent to the entity. This can represent the entity's own location, the location of an event, or other relevant geographical data. Each element in the `location` array is an object with the following sub-fields:
-
-- **`type`** (`LowCardinality(String)`): The type of location (e.g., "PrimaryAddress", "Venue", "RegisteredOffice", "AreaOfOperation").
-- **`label`** (`LowCardinality(String)`): A human-readable label for this location entry (e.g., "Event Venue", "Artist's Studio").
-- **`country`** (`LowCardinality(String)`): The country of the location.
-    {% .callout type="note" %}
-    Should be in English, singular form, and capitalized (e.g., "France", "United States").
-    {% / .callout %}
-- **`country_code`** (`LowCardinality(String)`): The 3-letter ISO country code.
-    {% .callout type="note" %}
-    Should be in uppercase (e.g., "FRA", "USA").
-    {% / .callout %}
-- **`code`** (`LowCardinality(String)`): A specific administrative or location code (e.g., a state code, district code, or custom internal code).
-    {% .callout type="note" %}
-    Typically in uppercase.
-    {% / .callout %}
-- **`region`** (`LowCardinality(String)`): The region or state.
-    {% .callout type="note" %}
-    Should be in English, singular form, and capitalized.
-    {% / .callout %}
-- **`division`** (`LowCardinality(String)`): A sub-division like a county, province, or department.
-    {% .callout type="note" %}
-    Should be in English, singular form, and capitalized.
-    {% / .callout %}
-- **`municipality`** (`LowCardinality(String)`): The city, town, or municipality.
-    {% .callout type="note" %}
-    Should be in English, singular form, and capitalized.
-    {% / .callout %}
-- **`locality`** (`LowCardinality(String)`): A more specific locality, district, or neighborhood.
-    {% .callout type="note" %}
-    Should be in English, singular form, and capitalized.
-    {% / .callout %}
-- **`postal_code`** (`LowCardinality(String)`): The postal or ZIP code.
-    {% .callout type="note" %}
-    Typically in uppercase.
-    {% / .callout %}
-- **`postal_name`** (`LowCardinality(String)`): The name of the postal code area or district.
-    {% .callout type="note" %}
-    Should be in English, singular form, and capitalized.
-    {% / .callout %}
-- **`street`** (`LowCardinality(String)`): The street name.
-    {% .callout type="note" %}
-    Should be in English, singular form, and capitalized.
-    {% / .callout %}
-- **`street_nr`** (`Nullable(String)`): The street number.
-    {% .callout type="note" %}
-    Typically in uppercase.
-    {% / .callout %}
-- **`address`** (`Nullable(String)`): The full, formatted address string.
-    {% .callout type="note" %}
-    Should be in English, singular form, and capitalized if it represents a formal address line.
-    {% / .callout %}
-- **`longitude`** (`Nullable(Float64)`): The geographical longitude in decimal degrees.
-- **`latitude`** (`Nullable(Float64)`): The geographical latitude in decimal degrees.
-- **`geohash`** (`Nullable(String)`): The geohash representation of the location's coordinates.
-    {% .callout type="note" %}
-    Should be in lowercase.
-    {% / .callout %}
-- **`duration_from`** (`Nullable(DateTime64)`): The start date and time for which this location information is valid or relevant.
-- **`duration_until`** (`Nullable(DateTime64)`): The end date and time for which this location information is valid or relevant.
->>>>>>> 382f984f
 
 ### Internal/System Fields
 
 These fields are primarily used internally by the data storage system (e.g., ClickHouse) for data management, versioning, and integrity.
 
-<<<<<<< HEAD
 | Name        | Required | Data Type | Description                                                                                                                                                                                                                            |
 |-------------|----------|-----------|----------------------------------------------------------------------------------------------------------------------------------------------------------------------------------------------------------------------------------------|
 | `partition` |          | `String`  | The storage partition for the entity.<br/>{% .callout type="info" %}This is an internal field and is not typically submitted by users. It's used to partition data for performance and scalability.{% / .callout %}                  |
 | `sign`      |          | `Int8`    | An internal field used by ClickHouse's `ReplacingMergeTree` engine. Default is `1`.<br/>{% .callout type="info" %}This field helps manage updates and ensure data consistency by marking the latest version of an entity.{% / .callout %} |
-=======
-- **`partition`** (`LowCardinality(String)`): The storage partition for the entity.
-    {% .callout type="info" %}
-    This is an internal field and is not typically submitted by users. It's used to partition data for performance and scalability.
-    {% / .callout %}
-- **`sign`** (`Int8` default 1): An internal field used by ClickHouse's `ReplacingMergeTree` engine.
-    {% .callout type="info" %}
-    This field helps manage updates and ensure data consistency by marking the latest version of an entity. It is not typically set or modified by users.
-    {% / .callout %}
->>>>>>> 382f984f
 
 ## Generic Entity Structure Example
 
@@ -395,7 +224,6 @@
       "value": "Featuring headliners: The Cosmic Keys, Digital Dreams, Acoustic Echoes, and many more across 5 stages.",
       "meta_description": "Short summary of headlining acts.",
       "language": "en"
-<<<<<<< HEAD
     }
   ],
   "media": [
@@ -432,44 +260,7 @@
       "id_type": "NovaGID"
     }
   ],
-=======
-    }
-  ],
-  "media": [
-    {
-      "media_type": "Image",
-      "type": "Poster",
-      "sub_type": "OfficialEventPoster",
-      "url": "https://example.com/media/nsf2024_poster.jpg",
-      "language": "en",
-      "aspect_ratio": "2:3"
-    },
-    {
-      "media_type": "Video",
-      "type": "Trailer",
-      "sub_type": "OfficialTrailer",
-      "url": "https://youtube.com/watch?v=nsf2024_trailer",
-      "language": "en",
-      "aspect_ratio": "16:9"
-    }
-  ],
-  "ids": [
-    {
-      "label": "TicketingPartnerID",
-      "role": "TicketingProvider",
-      "entity_type": "Organization",
-      "id": "TICKETMASTER_EVT_NSF2024",
-      "id_type": "PartnerEventID"
-    },
-    {
-      "label": "MainOrganizerGID",
-      "role": "Organizer",
-      "entity_type": "Organization",
-      "entity_gid": "org_f1c0a0d0-b0e0-40d0-80c0-00b0a0d0e0f0",
-      "id_type": "NovaGID"
-    }
-  ],
->>>>>>> 382f984f
+
   "classification": [
     {
       "type": "EventGenre",
