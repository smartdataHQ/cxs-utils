--- conflicted
+++ resolved
@@ -60,19 +60,8 @@
   {
     title: 'DataPoint Schema',
     links: [
-<<<<<<< HEAD
-        {href: '/docs/semantic-events/schema/analysis', children: 'Analysis'},
-        {href: '/docs/semantic-events/schema/access', children: 'Access'},
-        {href: '/docs/semantic-events/schema/integrations', children: 'Integrations'},
-        {href: '/docs/semantic-events/schema/retention', children: 'Retention'},
-        {href: '/docs/semantic-events/schema/services', children: 'Services'},
-        {href: '/docs/semantic-events/schema/compatibility', children: 'Compatibility'},
-        {href: '/docs/semantic-events/schema/comparison', children: 'Comparison'},
-        {href: '/docs/semantic-events/schema/all', children: 'All Properties'},
-=======
         {href: '/docs/data-points', children: 'Introduction'},
         {href: '/docs/data-points/schema', children: 'DataPoints'}
->>>>>>> 935f99f3
     ],
   }
 ];
